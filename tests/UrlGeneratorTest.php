<?php

namespace Yiisoft\Router\FastRoute\Tests;

use PHPUnit\Framework\TestCase;
use Yiisoft\Router\Group;
use Yiisoft\Router\Route;
use Yiisoft\Router\Group;
use Yiisoft\Router\RouteCollectorInterface;
use Yiisoft\Router\RouteNotFoundException;
use Yiisoft\Router\UrlGeneratorInterface;

class UrlGeneratorTest extends TestCase
{
    private function createUrlGenerator(array $routes): UrlGeneratorInterface
    {
        $container = new DummyContainer();
        $factory = new RouteFactory();

        return $factory($routes, $container);
    }

    public function testSimpleRouteGenerated(): void
    {
        $routes = [
            Route::get('/home/index')->name('index'),
        ];
        $url = $this->createUrlGenerator($routes)->generate('index');

        $this->assertEquals('/home/index', $url);
    }

    public function testRouteWithoutNameNotFound(): void
    {
        $routes = [
            Route::get('/home/index'),
            Route::get('/index'),
            Route::get('index'),
        ];
        $urlGenerator = $this->createUrlGenerator($routes);

        $this->expectException(RouteNotFoundException::class);
        $urlGenerator->generate('index');
    }

    public function testParametersSubstituted(): void
    {
        $routes = [
            Route::get('/view/{id:\d+}/{text:~[\w]+}#{tag:\w+}')->name('view'),
        ];
        $url = $this->createUrlGenerator($routes)->generate('view', ['id' => 100, 'tag' => 'yii', 'text' => '~test']);

        $this->assertEquals('/view/100/~test#yii', $url);
    }

    public function testExceptionThrownIfParameterPatternDoesntMatch(): void
    {
        $routes = [
            Route::get('/view/{id:\w+}')->name('view'),
        ];
        $urlGenerator = $this->createUrlGenerator($routes);

        $this->expectExceptionMessage('Parameter value for [id] did not match the regex `\w+`');
        $urlGenerator->generate('view', ['id' => null]);
    }

    public function testExceptionThrownIfAnyParameterIsMissing(): void
    {
        $routes = [
            Route::get('/view/{id:\d+}/{value}')->name('view'),
        ];
        $urlGenerator = $this->createUrlGenerator($routes);

        $this->expectExceptionMessage('Route `view` expects at least parameter values for [id,value], but received [id]');
        $urlGenerator->generate('view', ['id' => 123]);
    }

    public function testGroupPrefixAppended(): void
    {
        $routes = [
            Group::create('/api', [
                Route::get('/post')->name('post/index'),
                Route::get('/post/{id}')->name('post/view'),
            ]),
        ];
        $urlGenerator = $this->createUrlGenerator($routes);

        $url = $urlGenerator->generate('post/index');
        $this->assertEquals('/api/post', $url);

        $url = $urlGenerator->generate('post/view', ['id' => 42]);
        $this->assertEquals('/api/post/42', $url);
    }

<<<<<<< HEAD
    public function testDefaultNotUsedForOptionalParameter(): void
=======
    public function testNestedGroupsPrefixAppended(): void
    {
        $routes = [
            Group::create('/api', [
                Group::create('/v1', [
                    Group::create('/blog', [
                        Route::get('/post')->name('api-v1-post/index'),
                        Route::get('/post/{id}')->name('api-v1-post/view'),
                    ]),
                ])
            ])
        ];
        $urlGenerator = $this->createUrlGenerator($routes);

        $url = $urlGenerator->generate('api-v1-post/index');
        $this->assertEquals('/api/v1/blog/post', $url);

        $url = $urlGenerator->generate('api-v1-post/view', ['id' => 42]);
        $this->assertEquals('/api/v1/blog/post/42', $url);
    }

    public function testExtraParametersAddedAsQueryString(): void
    {
        $routes = [
            Route::get('/test/{name}')
                ->name('test')
        ];

        $url = $this->createUrlGenerator($routes)->generate('test', ['name' => 'post', 'id' => 12, 'sort' => 'asc']);
        $this->assertEquals('/test/post?id=12&sort=asc', $url);
    }

    public function testDefaultUsedForOptionalParameter(): void
>>>>>>> 8d4260b2
    {
        $routes = [
            Route::get('/[{name}]')
                ->name('defaults')
                ->defaults(['name' => 'default'])
        ];

        $url = $this->createUrlGenerator($routes)->generate('defaults');
        $this->assertEquals('/', $url);
    }

    public function testValueUsedForOptionalParameter(): void
    {
        $routes = [
            Route::get('/[{name}]')
                ->name('defaults')
                ->defaults(['name' => 'default'])
        ];

        $url = $this->createUrlGenerator($routes)->generate('defaults', ['name' => 'test']);
        $this->assertEquals('/test', $url);
    }

    public function testDefaultNotUsedForRequiredParameter(): void
    {
        $routes = [
            Route::get('/{name}')
                ->name('defaults')
                ->defaults(['name' => 'default'])
        ];

        $this->expectExceptionMessage('Route `defaults` expects at least parameter values for [name], but received []');
        $this->createUrlGenerator($routes)->generate('defaults');
    }
}<|MERGE_RESOLUTION|>--- conflicted
+++ resolved
@@ -5,7 +5,6 @@
 use PHPUnit\Framework\TestCase;
 use Yiisoft\Router\Group;
 use Yiisoft\Router\Route;
-use Yiisoft\Router\Group;
 use Yiisoft\Router\RouteCollectorInterface;
 use Yiisoft\Router\RouteNotFoundException;
 use Yiisoft\Router\UrlGeneratorInterface;
@@ -92,9 +91,6 @@
         $this->assertEquals('/api/post/42', $url);
     }
 
-<<<<<<< HEAD
-    public function testDefaultNotUsedForOptionalParameter(): void
-=======
     public function testNestedGroupsPrefixAppended(): void
     {
         $routes = [
@@ -127,8 +123,7 @@
         $this->assertEquals('/test/post?id=12&sort=asc', $url);
     }
 
-    public function testDefaultUsedForOptionalParameter(): void
->>>>>>> 8d4260b2
+    public function testDefaultNotUsedForOptionalParameter(): void
     {
         $routes = [
             Route::get('/[{name}]')
