# Yii Router FastRoute adapter Change Log

## 2.0.0 under development

<<<<<<< HEAD
- Enh #105: Raise the minimum PHP version to 8.0 (@xepozz, @rustamwin) 
=======
- Bug #107: Keep query string when generating from current route (@rustamwin)
>>>>>>> ca57da4a

## 1.1.1 June 28, 2022

- Enh #103: Add support for `psr/simple-cache` version `^2.0|^3.0` (@vjik)

## 1.1.0 June 27, 2022

- Chg #102: Update `yiisoft/router` version to `^1.1` (@rustamwin)
- Enh #100: Add support for multiple route hosts (@Gerych1984)

## 1.0.0 December 30, 2021

- Initial release.<|MERGE_RESOLUTION|>--- conflicted
+++ resolved
@@ -2,11 +2,8 @@
 
 ## 2.0.0 under development
 
-<<<<<<< HEAD
 - Enh #105: Raise the minimum PHP version to 8.0 (@xepozz, @rustamwin) 
-=======
 - Bug #107: Keep query string when generating from current route (@rustamwin)
->>>>>>> ca57da4a
 
 ## 1.1.1 June 28, 2022
 
